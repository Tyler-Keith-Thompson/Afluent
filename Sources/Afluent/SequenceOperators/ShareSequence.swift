//===----------------------------------------------------------------------===//
//
// This source file is part of the Swift Async Algorithms open source project
//
// Copyright (c) 2022 Apple Inc. and the Swift project authors
// Licensed under Apache License v2.0 with Runtime Library Exception
//
// See https://swift.org/LICENSE.txt for license information
//
//===----------------------------------------------------------------------===//

//
//  ShareSequence.swift
//  Afluent
//
//  Modified by Tyler Thompson on 9/29/24.
//

<<<<<<< HEAD

=======
>>>>>>> 5593613b
@_spi(Experimental) extension AsyncSequence where Self: Sendable, Element: Sendable {
    public func broadcast() -> AsyncBroadcastSequence<Self> {
        AsyncBroadcastSequence(self)
    }

    public func share() -> AsyncBroadcastSequence<Self> {
        AsyncBroadcastSequence(self)
    }
}

@_spi(Experimental) public struct AsyncBroadcastSequence<Base: AsyncSequence>: Sendable
where Base: Sendable, Base.Element: Sendable {
    struct State: Sendable {
        enum Terminal {
            case failure(Error)
            case finished
        }

        struct Side {
            var buffer = [Element]()
            var terminal: Terminal?
            var continuation: UnsafeContinuation<Result<Element?, Error>, Never>?

            mutating func drain() {
                if !buffer.isEmpty, let continuation {
                    let element = buffer.removeFirst()
                    continuation.resume(returning: .success(element))
                    self.continuation = nil
                } else if let terminal, let continuation {
                    switch terminal {
                        case .failure(let error):
                            self.terminal = .finished
                            continuation.resume(returning: .failure(error))
                        case .finished:
                            continuation.resume(returning: .success(nil))
                    }
                    self.continuation = nil
                }
            }

            mutating func cancel() {
                buffer.removeAll()
                terminal = .finished
                drain()
            }

            mutating func next(_ continuation: UnsafeContinuation<Result<Element?, Error>, Never>) {
                assert(self.continuation == nil)  // presume that the sides are NOT sendable iterators...
                self.continuation = continuation
                drain()
            }

            mutating func emit(_ result: Result<Element?, Error>) {
                switch result {
                    case .success(let element):
                        if let element {
                            buffer.append(element)
                        } else {
                            terminal = .finished
                        }
                    case .failure(let error):
                        terminal = .failure(error)
                }
                drain()
            }
        }

        var id = 0
        var sides = [Int: Side]()

        init() {}

        mutating func establish() -> Int {
            defer { id += 1 }
            sides[id] = Side()
            return id
        }

        static func establish(_ state: ManagedCriticalState<State>) -> Int {
            state.withCriticalRegion { $0.establish() }
        }

        mutating func cancel(_ id: Int) {
            if var side = sides.removeValue(forKey: id) {
                side.cancel()
            }
        }

        static func cancel(_ state: ManagedCriticalState<State>, id: Int) {
            state.withCriticalRegion { $0.cancel(id) }
        }

        mutating func next(
            _ id: Int, continuation: UnsafeContinuation<Result<Element?, Error>, Never>
        ) {
            sides[id]?.next(continuation)
        }

        static func next(_ state: ManagedCriticalState<State>, id: Int) async -> Result<
            Element?, Error
        > {
            await withUnsafeContinuation { continuation in
                state.withCriticalRegion { $0.next(id, continuation: continuation) }
            }
        }

        mutating func emit(_ result: Result<Element?, Error>) {
            for id in sides.keys {
                sides[id]?.emit(result)
            }
        }

        static func emit(_ state: ManagedCriticalState<State>, result: Result<Element?, Error>) {
            state.withCriticalRegion { $0.emit(result) }
        }
    }

    struct Iteration {
        enum Status {
            case initial(Base)
            case iterating(Task<Void, Never>)
            case terminal
        }

        var status: Status

        init(_ base: Base) {
            status = .initial(base)
        }

        static func task(_ state: ManagedCriticalState<State>, base: Base) -> Task<Void, Never> {
            Task {
                do {
                    for try await element in base {
                        State.emit(state, result: .success(element))
                    }
                    State.emit(state, result: .success(nil))
                } catch {
                    State.emit(state, result: .failure(error))
                }
            }
        }

        mutating func start(_ state: ManagedCriticalState<State>) -> Bool {
            switch status {
                case .terminal:
                    return false
                case .initial(let base):
                    status = .iterating(Iteration.task(state, base: base))
                default:
                    break
            }
            return true
        }

        mutating func cancel() {
            switch status {
                case .iterating(let task):
                    task.cancel()
                default:
                    break
            }
            status = .terminal
        }

        static func start(
            _ iteration: ManagedCriticalState<Iteration>, state: ManagedCriticalState<State>
        ) -> Bool {
            iteration.withCriticalRegion { $0.start(state) }
        }

        static func cancel(_ iteration: ManagedCriticalState<Iteration>) {
            iteration.withCriticalRegion { $0.cancel() }
        }
    }

    let state: ManagedCriticalState<State>
    let iteration: ManagedCriticalState<Iteration>

    init(_ base: Base) {
        state = ManagedCriticalState(State())
        iteration = ManagedCriticalState(Iteration(base))
    }
}

@_spi(Experimental) extension AsyncBroadcastSequence: AsyncSequence {
    public typealias Element = Base.Element

    public struct Iterator: AsyncIteratorProtocol {
        final class Context {
            let state: ManagedCriticalState<State>
            var iteration: ManagedCriticalState<Iteration>
            let id: Int

            init(_ state: ManagedCriticalState<State>, _ iteration: ManagedCriticalState<Iteration>)
            {
                self.state = state
                self.iteration = iteration
                self.id = State.establish(state)
            }

            deinit {
                State.cancel(state, id: id)
                if iteration.isKnownUniquelyReferenced() {
                    Iteration.cancel(iteration)
                }
            }

            func next() async rethrows -> Element? {
                guard Iteration.start(iteration, state: state) else {
                    return nil
                }
                defer {
                    if Task.isCancelled && iteration.isKnownUniquelyReferenced() {
                        Iteration.cancel(iteration)
                    }
                }
                return try await withTaskCancellationHandler {
                    let result = await State.next(state, id: id)
                    return try result._rethrowGet()
                } onCancel: { [state, id] in
                    State.cancel(state, id: id)
                }
            }
        }

        let context: Context

        init(_ state: ManagedCriticalState<State>, _ iteration: ManagedCriticalState<Iteration>) {
            context = Context(state, iteration)
        }

        public mutating func next() async rethrows -> Element? {
            try await context.next()
        }
    }

    public func makeAsyncIterator() -> Iterator {
        Iterator(state, iteration)
    }
}

@available(*, unavailable)
@_spi(Experimental) extension AsyncBroadcastSequence.Iterator: Sendable {}<|MERGE_RESOLUTION|>--- conflicted
+++ resolved
@@ -16,10 +16,6 @@
 //  Modified by Tyler Thompson on 9/29/24.
 //
 
-<<<<<<< HEAD
-
-=======
->>>>>>> 5593613b
 @_spi(Experimental) extension AsyncSequence where Self: Sendable, Element: Sendable {
     public func broadcast() -> AsyncBroadcastSequence<Self> {
         AsyncBroadcastSequence(self)
